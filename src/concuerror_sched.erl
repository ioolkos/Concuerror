--- conflicted
+++ resolved
@@ -230,7 +230,8 @@
           must_replay  = false   :: boolean(),
           proc_before  = []      :: [pid()],
           dpor_flavor  = 'none'  :: 'full' | 'flanagan' | 'none',
-          preemption_bound = inf :: non_neg_integer() | 'inf'
+          preemption_bound = inf :: non_neg_integer() | 'inf',
+          group_leader           :: pid()
          }).
 
 interleave_dpor(Target, PreBound, Dpor) ->
@@ -239,14 +240,15 @@
     Procs = processes(),
     %% To be able to clean up we need to be trapping exits...
     process_flag(trap_exit, true),
-    Trace = start_target(Target),
+    {Trace, GroupLeader} = start_target(Target),
     ?f_debug("Target started!\n"),
     NewState = #dpor_state{trace = Trace, target = Target, proc_before = Procs,
-                           dpor_flavor = Dpor, preemption_bound = PreBound},
+                           dpor_flavor = Dpor, preemption_bound = PreBound,
+                           group_leader = GroupLeader},
     explore(NewState).
 
 start_target(Target) ->
-    FirstLid = start_target_op(Target),
+    {FirstLid, GroupLeader} = start_target_op(Target),
     Next = wait_next(FirstLid, init),
     New = ordsets:new(),
     MaybeEnabled = ordsets:add_element(FirstLid, New),
@@ -258,15 +260,19 @@
         #trace_state{nexts = dict:store(FirstLid, Next, dict:new()),
                      enabled = Enabled, blocked = Blocked, backtrack = Enabled,
                      pollable = Pollable},
-    [TraceTop].
+    {[TraceTop], GroupLeader}.
 
 start_target_op(Target) ->
     concuerror_lid:start(),
+    %% Initialize a new group leader
+    GroupLeader = concuerror_io_server:new_group_leader(self()),
     {Mod, Fun, Args} = Target,
     NewFun = fun() -> apply(Mod, Fun, Args) end,
     SpawnFun = fun() -> concuerror_rep:spawn_fun_wrapper(NewFun) end,
     FirstPid = spawn(SpawnFun),
-    concuerror_lid:new(FirstPid, noparent).
+    %% Set our io_server as the group leader
+    group_leader(GroupLeader, FirstPid),
+    {concuerror_lid:new(FirstPid, noparent), GroupLeader}.
 
 explore(MightNeedReplayState) ->
     receive
@@ -294,7 +300,6 @@
         end
     end.
 
-<<<<<<< HEAD
 select_from_backtrack(#dpor_state{trace = Trace} = MightNeedReplayState) ->
     %% FIXME: Pick first and don't really subtract.
     %% FIXME: This is actually the trace bottom...
@@ -312,60 +317,6 @@
                 case MightNeedReplayState#dpor_state.must_replay of
                     true -> replay_trace(MightNeedReplayState);
                     false -> MightNeedReplayState
-=======
-interleave_outer_loop_ret([], RunCnt) ->
-    {ok, RunCnt};
-interleave_outer_loop_ret(Tickets, RunCnt) ->
-    {error, RunCnt, Tickets}.
-
-%% Main loop for producing process interleavings.
-%% The first process (FirstPid) is created linked to the scheduler,
-%% so that the latter can receive the former's exit message when it
-%% terminates. In the same way, every process that may be spawned in
-%% the course of the program shall be linked to the scheduler process.
-interleave_loop(Target, RunCnt, Tickets) ->
-    %% Lookup state to replay.
-    case state_load() of
-        no_state -> {RunCnt - 1, Tickets, false};
-        ReplayState ->
-            ?debug_1("Running interleaving ~p~n", [RunCnt]),
-            ?debug_1("----------------------~n"),
-            concuerror_lid:start(),
-            %% Initialize a new group leader
-            GroupLeader = concuerror_io_server:new_group_leader(self()),
-            %% Save current process list (any process created after
-            %% this will be cleaned up at the end of the run)
-            ProcBefore = processes(),
-            %% Spawn initial user process
-            {Mod, Fun, Args} = Target,
-            NewFun = fun() -> wait(), apply(Mod, Fun, Args) end,
-            FirstPid = spawn_link(NewFun),
-            %% Set our io_server as the group leader
-            group_leader(GroupLeader, FirstPid),
-            %% Initialize scheduler context
-            FirstLid = concuerror_lid:new(FirstPid, noparent),
-            Active = ?SETS:add_element(FirstLid, ?SETS:new()),
-            Blocked = ?SETS:new(),
-            State = concuerror_state:empty(),
-            Context = #context{active=Active, state=State,
-                blocked=Blocked, actions=[]},
-            %% Interleave using driver
-            Ret = driver(Context, ReplayState),
-            %% Cleanup
-            proc_cleanup(processes() -- ProcBefore),
-            concuerror_lid:stop(),
-            %% Get buffered output from group leader
-            %% TODO: For now just ignore it. Maybe we can print it
-            %% only when we have an error (after the backtrace?)
-            _Output = concuerror_io_server:group_leader_sync(GroupLeader),
-            NewTickets =
-                case Ret of
-                    {error, Error, ErrorState} ->
-                        Ticket = concuerror_ticket:new(Error, ErrorState),
-                        concuerror_log:show_error(Ticket),
-                        [Ticket|Tickets];
-                    _OtherRet1 -> Tickets
->>>>>>> a7b906f9
                 end,
             Instruction = dict:fetch(SelectedLid, TraceTop#trace_state.nexts),
             NewDone = ordsets:add_element(SelectedLid, Done),
@@ -376,15 +327,21 @@
 
 replay_trace(#dpor_state{proc_before = ProcBefore,
                          run_count = RunCnt,
+                         group_leader = GroupLeader,
                          target = Target} = State) ->
     ?f_debug("\nReplay (~p) is required...\n", [RunCnt + 1]),
     [#trace_state{lid_trace = LidTrace}|_] = State#dpor_state.trace,
     concuerror_lid:stop(),
+    %% Get buffered output from group leader
+    %% TODO: For now just ignore it. Maybe we can print it
+    %% only when we have an error (after the backtrace?)
+    _Output = concuerror_io_server:group_leader_sync(GroupLeader),
     proc_cleanup(processes() -- ProcBefore),
-    start_target_op(Target),
+    {_FirstLid, NewGroupLeader} = start_target_op(Target),
     replay_lid_trace(LidTrace),
     ?f_debug("Done replaying...\n\n"),
-    State#dpor_state{run_count = RunCnt + 1, must_replay = false}.
+    State#dpor_state{run_count = RunCnt + 1, must_replay = false,
+                     group_leader = NewGroupLeader}.
 
 replay_lid_trace(Queue) ->
     replay_lid_trace(0, Queue).
@@ -823,32 +780,11 @@
         error -> dict:new()
     end.
 
-<<<<<<< HEAD
 lookup_clock_value(P, CV) ->
     case dict:find(P, CV) of
         {ok, Value} -> Value;
         error -> 0
     end.
-=======
-insert_states(State, {Lids, current}) ->
-    Extend = [concuerror_state:extend(State, L) || L <- Lids],
-    state_save(Extend);
-insert_states(State, {Lids, next}) ->
-    Extend = [concuerror_state:extend(State, L) || L <- Lids],
-    state_save_next(Extend).
-
-%% Run process Lid in context Context until it encounters a preemption point.
-run(#context{current = Lid, state = State} = Context) ->
-    ?debug_2("Running process ~s.~n", [concuerror_lid:to_string(Lid)]),
-    %% Create new state by adding this process.
-    NewState = concuerror_state:extend(State, Lid),
-    %% Send message to "unblock" the process.
-    continue(Lid),
-    %% Dispatch incoming notifications to the appropriate handler.
-    NewContext = dispatch(Context#context{state = NewState}),
-    %% Update context due to wakeups caused by the last action.
-    ?SETS:fold(fun check_wakeup/2, NewContext, NewContext#context.blocked).
->>>>>>> a7b906f9
 
 find_initial(I, RevTrace) ->
     Empty = ordsets:new(),
